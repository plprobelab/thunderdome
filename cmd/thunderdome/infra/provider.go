--- conflicted
+++ resolved
@@ -57,12 +57,8 @@
 		t.Image, err = p.BuildImage(ctx, t.ImageSpec, base.EcrBaseURL, forceBuild)
 		slog.Debug("using docker image", "component", "target "+t.Name, "image", t.Image)
 		if err != nil {
-<<<<<<< HEAD
+			slog.Error("build image", err)
 			return fmt.Errorf("failed to build image for target %s: %w", t.Name, err)
-=======
-			slog.Error("build image", err)
-			return fmt.Errorf("failed to build image for target %s", t.Name)
->>>>>>> 3f6ac8c5
 		}
 	}
 
